from builtins import ValueError, any, bool, str
from pydantic import BaseModel, EmailStr, Field, validator, root_validator
from typing import Optional, List
from datetime import datetime
from enum import Enum
import uuid
import re
from app.models.user_model import UserRole
from app.utils.nickname_gen import generate_nickname


def validate_url(url: Optional[str]) -> Optional[str]:
    if url is None:
        return url
    url_regex = r'^https?:\/\/[^\s/$.?#].[^\s]*$'
    if not re.match(url_regex, url):
        raise ValueError('Invalid URL format')
    return url

class UserBase(BaseModel):
    email: EmailStr = Field(..., example="john.doe@example.com")
    nickname: Optional[str] = Field(None, min_length=3, pattern=r'^[\w-]+$', example=generate_nickname())
    first_name: Optional[str] = Field(None, example="John")
    last_name: Optional[str] = Field(None, example="Doe")
    bio: Optional[str] = Field(None, example="Experienced software developer specializing in web applications.")
    profile_picture_url: Optional[str] = Field(None, example="https://example.com/profiles/john.jpg")
    linkedin_profile_url: Optional[str] =Field(None, example="https://linkedin.com/in/johndoe")
    github_profile_url: Optional[str] = Field(None, example="https://github.com/johndoe")
    role: UserRole

    _validate_urls = validator('profile_picture_url', 'linkedin_profile_url', 'github_profile_url', pre=True, allow_reuse=True)(validate_url)
 
    class Config:
        from_attributes = True

class UserCreate(UserBase):
    email: EmailStr = Field(..., example="john.doe@example.com")
    password: str = Field(..., example="Secure*1234")

<<<<<<< HEAD
    @validator("password")
    def validate_password(cls, value):
        if len(value) < 8:
            raise ValueError("Password must be at least 8 characters long.")
        if not any(char.isupper() for char in value):
            raise ValueError("Password must contain at least one uppercase letter.")
        if not any(char.islower() for char in value):
            raise ValueError("Password must contain at least one lowercase letter.")
        if not any(char.isdigit() for char in value):
            raise ValueError("Password must contain at least one digit.")
        if not re.search(r"[!@#$%^&*(),.?\":{}|<>]", value):
            raise ValueError("Password must contain at least one special character.")
=======
    @validator("email")
    def validate_email(cls, value):
        # Configurable list of allowed domains
        allowed_domains = {"example.com", "test.org"}
        # Extract domain from email
        domain = value.split("@")[-1].lower()
        if domain not in allowed_domains:
            raise ValueError(f"Email domain must be one of {', '.join(allowed_domains)}.")
        # Check for prohibited patterns in the username
        username = value.split("@")[0].lower()
        if re.search(r"admin", username):
            raise ValueError("Email username cannot contain 'admin'.")
        
>>>>>>> 79af3acd
        return value

class UserUpdate(UserBase):
    email: Optional[EmailStr] = Field(None, example="john.doe@example.com")
    nickname: Optional[str] = Field(None, min_length=3, pattern=r'^[\w-]+$', example="john_doe123")
    first_name: Optional[str] = Field(None, example="John")
    last_name: Optional[str] = Field(None, example="Doe")
    bio: Optional[str] = Field(None, example="Experienced software developer specializing in web applications.")
    profile_picture_url: Optional[str] = Field(None, example="https://example.com/profiles/john.jpg")
    linkedin_profile_url: Optional[str] =Field(None, example="https://linkedin.com/in/johndoe")
    github_profile_url: Optional[str] = Field(None, example="https://github.com/johndoe")
    role: Optional[str] = Field(None, example="AUTHENTICATED")

    @root_validator(pre=True)
    def check_at_least_one_value(cls, values):
        if not any(values.values()):
            raise ValueError("At least one field must be provided for update")
        return values

class UserResponse(UserBase):
    id: uuid.UUID = Field(..., example=uuid.uuid4())
    email: EmailStr = Field(..., example="john.doe@example.com")
    nickname: Optional[str] = Field(None, min_length=3, pattern=r'^[\w-]+$', example=generate_nickname())    
    is_professional: Optional[bool] = Field(default=False, example=True)
    role: UserRole

class LoginRequest(BaseModel):
    email: str = Field(..., example="john.doe@example.com")
    password: str = Field(..., example="Secure*1234")

class ErrorResponse(BaseModel):
    error: str = Field(..., example="Not Found")
    details: Optional[str] = Field(None, example="The requested resource was not found.")

class UserListResponse(BaseModel):
    items: List[UserResponse] = Field(..., example=[{
        "id": uuid.uuid4(), "nickname": generate_nickname(), "email": "john.doe@example.com",
        "first_name": "John", "bio": "Experienced developer", "role": "AUTHENTICATED",
        "last_name": "Doe", "bio": "Experienced developer", "role": "AUTHENTICATED",
        "profile_picture_url": "https://example.com/profiles/john.jpg", 
        "linkedin_profile_url": "https://linkedin.com/in/johndoe", 
        "github_profile_url": "https://github.com/johndoe"
    }])
    total: int = Field(..., example=100)
    page: int = Field(..., example=1)
    size: int = Field(..., example=10)<|MERGE_RESOLUTION|>--- conflicted
+++ resolved
@@ -37,7 +37,6 @@
     email: EmailStr = Field(..., example="john.doe@example.com")
     password: str = Field(..., example="Secure*1234")
 
-<<<<<<< HEAD
     @validator("password")
     def validate_password(cls, value):
         if len(value) < 8:
@@ -50,7 +49,8 @@
             raise ValueError("Password must contain at least one digit.")
         if not re.search(r"[!@#$%^&*(),.?\":{}|<>]", value):
             raise ValueError("Password must contain at least one special character.")
-=======
+         return value
+
     @validator("email")
     def validate_email(cls, value):
         # Configurable list of allowed domains
@@ -63,8 +63,7 @@
         username = value.split("@")[0].lower()
         if re.search(r"admin", username):
             raise ValueError("Email username cannot contain 'admin'.")
-        
->>>>>>> 79af3acd
+     
         return value
 
 class UserUpdate(UserBase):
